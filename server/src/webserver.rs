/// Copyright (C) 2023 Bryan A. Jones.
///
/// This file is part of the CodeChat Editor. The CodeChat Editor is free
/// software: you can redistribute it and/or modify it under the terms of the
/// GNU General Public License as published by the Free Software Foundation,
/// either version 3 of the License, or (at your option) any later version.
///
/// The CodeChat Editor is distributed in the hope that it will be useful, but
/// WITHOUT ANY WARRANTY; without even the implied warranty of MERCHANTABILITY
/// or FITNESS FOR A PARTICULAR PURPOSE. See the GNU General Public License for
/// more details.
///
/// You should have received a copy of the GNU General Public License along with
/// the CodeChat Editor. If not, see
/// [http://www.gnu.org/licenses](http://www.gnu.org/licenses).
///
/// # `webserver.rs` -- Serve CodeChat Editor Client webpages
///
/// TODO: auto-reload when the current file changes on disk. Use
/// [notify](https://docs.rs/notify/latest/notify/).
///
/// ## Imports
///
/// ### Standard library
use std::{
    borrow::Cow,
    collections::HashMap,
    env,
    ffi::OsStr,
    path::{Path, PathBuf},
};

// ### Third-party
use actix_files;
use actix_web::{
    get,
    http::header,
    http::header::{ContentDisposition, ContentType},
    put, web, App, HttpRequest, HttpResponse, HttpServer, Responder,
};
use lazy_static::lazy_static;
use regex::Regex;
use serde::{Deserialize, Serialize};
use serde_json;
use tokio::{
    fs::{self, DirEntry, File},
    io::AsyncReadExt,
};
use urlencoding::{self, encode};
#[cfg(target_os = "windows")]
use win_partitions::win_api::get_logical_drive;

// ### Local
use crate::lexer::compile_lexers;
use crate::lexer::supported_languages::LANGUAGE_LEXER_ARR;
use crate::lexer::LanguageLexersCompiled;
use crate::processing::{codechat_for_web_to_source, source_to_codechat_for_web};

/// ## Data structures
///
/// ### Translation between a local (traditional) source file and its web-editable, client-side representation
#[derive(Debug, Serialize, Deserialize, PartialEq)]
/// <a id="LexedSourceFile"></a>Define the JSON data structure used to represent
/// a source file in a web-editable format.
pub struct CodeChatForWeb<'a> {
    pub metadata: SourceFileMetadata,
    pub source: CodeMirror<'a>,
}

#[derive(Debug, Serialize, Deserialize, PartialEq)]
/// <a id="SourceFileMetadata"></a>Metadata about a source file sent along with
/// it both to and from the client. TODO: currently, this is too simple to
/// justify a struct. This allows for future growth -- perhaps the valid types
/// of comment delimiters?
pub struct SourceFileMetadata {
    pub mode: String,
}

pub type CodeMirrorDocBlocks<'a> = Vec<(
    // From -- the starting character this doc block is anchored to.
    usize,
    // To -- the ending character this doc block is anchored ti.
    usize,
    // Indent. This might be a borrowed reference or an owned reference.
    // When the lexer transforms code and doc blocks into this CodeMirror
    // format, a borrow from those existing doc blocks is more efficient.
    // However, deserialization from JSON requires ownership, since the
    // Actix web framework doesn't provide a place to borrow from. The
    // following variables are clone-on-write for the same reason.
    Cow<'a, String>,
    // delimiter
    Cow<'a, String>,
    // contents
    Cow<'a, String>,
)>;

#[derive(Debug, Serialize, Deserialize, PartialEq)]
/// The format used by CodeMirror to serialize/deserialize editor contents.
/// TODO: Link to JS code where this data structure is defined.
pub struct CodeMirror<'a> {
    /// The document being edited.
    pub doc: String,
    /// Doc blocks
    pub doc_blocks: CodeMirrorDocBlocks<'a>,
}

/// This defines the structure of JSON responses returned by the `save_source`
/// endpoint. TODO: Link to where this is used in the JS.
#[derive(Serialize)]
struct ErrorResponse {
    success: bool,
    message: String,
}

/// TODO: A better name for this enum.
#[derive(Debug, PartialEq)]
pub enum FileType<'a> {
    // Text content, but not a CodeChat file
    Text(String),
    // A CodeChat file; the struct contains the file's contents translated to
    // CodeMirror.
    CodeChat(CodeChatForWeb<'a>),
}

// ## Globals
lazy_static! {
    /// Matches a bare drive letter. Only needed on Windows.
    static ref DRIVE_LETTER_REGEX: Regex = Regex::new("^[a-zA-Z]:$").unwrap();
}

/// ## Save endpoint
#[put("/fs/{path:.*}")]
/// The Save button in the CodeChat Editor Client posts to this endpoint.
async fn save_source<'a>(
    // The path to save this file to. See
    // [Path](https://actix.rs/docs/extractors#path), which extracts parameters
    // from the request's path.
    encoded_path: web::Path<String>,
    // The source file to save, in web format. See
    // [JSON](https://actix.rs/docs/extractors#json), which deserializes the
    // request body into the provided struct (here, `CodeChatForWeb`).
    codechat_for_web: web::Json<CodeChatForWeb<'a>>,
    // Lexer info, needed to transform the `CodeChatForWeb` into source code.
    // See
    // [Data](https://docs.rs/actix-web/4.3.1/actix_web/web/struct.Data.html),
    // which provides access to application-wide data. (TODO: link to where this
    // is defined.)
    language_lexers_compiled: web::Data<LanguageLexersCompiled<'_>>,
) -> impl Responder {
    // Translate from the CodeChatForWeb format to the contents of a source
    // file.
    let file_contents = match codechat_for_web_to_source(
        codechat_for_web.into_inner(),
        language_lexers_compiled.into_inner().as_ref(),
    ) {
        Ok(r) => r,
        Err(message) => return save_source_response(false, &message),
    };

    // Save this string to a file. Add a leading slash for Linux/OS X: this
    // changes from `foo/bar.c` to `/foo/bar.c`. Windows paths already starts
    // with a drive letter, such as `C:\foo\bar.c`, so no changes are needed.
    let save_file_path = if cfg!(windows) {
        "".to_string()
    } else {
        "/".to_string()
    } + &encoded_path;
    match fs::write(save_file_path.to_string(), file_contents).await {
        Ok(v) => v,
        Err(err) => {
            return save_source_response(
                false,
                &format!("Unable to save file {}: {}.", save_file_path, err),
            )
        }
    }

    save_source_response(true, "")
}

/// A convenience method to fill out then return the `ErrorResponse` struct from
/// the `save_source` endpoint.
fn save_source_response(success: bool, message: &str) -> HttpResponse {
    let response = ErrorResponse {
        success,
        message: message.to_string(),
    };
    let body = serde_json::to_string(&response).unwrap();
    if success {
        HttpResponse::Ok()
            .content_type(ContentType::json())
            .body(body)
    } else {
        HttpResponse::UnprocessableEntity()
            .content_type(ContentType::json())
            .body(body)
    }
}

/// ## Load endpoints
///
/// Redirect from the root of the filesystem to the actual root path on this OS.
async fn _root_fs_redirect() -> impl Responder {
    HttpResponse::TemporaryRedirect()
        .insert_header((header::LOCATION, "/fs/"))
        .finish()
}

/// The load endpoint: dispatch to support functions which serve either a
/// directory listing, a CodeChat Editor file, or a normal file.
#[get("/fs/{path:.*}")]
async fn serve_fs(
    req: HttpRequest,
    language_lexers_compiled: web::Data<LanguageLexersCompiled<'_>>,
    orig_path: web::Path<String>,
) -> impl Responder {
    let mut fixed_path = orig_path.to_string();
    #[cfg(target_os = "windows")]
    // On Windows, a path of `drive_letter:` needs a `/` appended.
    if DRIVE_LETTER_REGEX.is_match(&fixed_path) {
        fixed_path += "/";
    } else if fixed_path.is_empty() {
        // If there's no drive letter yet, we will always use `dir_listing` to
        // select a drive.
        return dir_listing("", Path::new("")).await;
    }
    // All other cases (for example, `C:\a\path\to\file.txt`) are OK.

    // For Linux/OS X, prepend a slash, so that `a/path/to/file.txt` becomes
    // `/a/path/to/file.txt`.
    #[cfg(not(target_os = "windows"))]
    let fixed_path = "/".to_string() + &fixed_path;

    // Handle any
    // [errors](https://doc.rust-lang.org/std/fs/fn.canonicalize.html#errors).
    let canon_path = match Path::new(&fixed_path).canonicalize() {
        Ok(p) => p,
        Err(err) => {
            return html_not_found(&format!(
                "<p>The requested path <code>{}</code> is not valid: {}.</p>",
                fixed_path, err
            ))
        }
    };
    if canon_path.is_dir() {
        return dir_listing(orig_path.as_str(), &canon_path).await;
    } else if canon_path.is_file() {
        return serve_file(&canon_path, &req, language_lexers_compiled).await;
    }

    // It's not a directory or a file...we give up. For simplicity, don't handle
    // symbolic links.
    html_not_found(&format!(
        "<p>The requested path <code>{}</code> is not a directory or a file.</p>",
        path_display(&canon_path)
    ))
}

/// ### Directory browser
///
/// Create a web page listing all files and subdirectories of the provided
/// directory.
async fn dir_listing(web_path: &str, dir_path: &Path) -> HttpResponse {
    // Special case on Windows: list drive letters.
    #[cfg(target_os = "windows")]
    if dir_path == Path::new("") {
        // List drive letters in Windows
        let mut drive_html = String::new();
        let logical_drives = match get_logical_drive() {
            Ok(v) => v,
            Err(err) => return html_not_found(&format!("Unable to list drive letters: {}.", err)),
        };
        for drive_letter in logical_drives {
            drive_html.push_str(&format!(
                "<li><a href='/fs/{}:/'>{}:</a></li>\n",
                drive_letter, drive_letter
            ));
        }

        return HttpResponse::Ok()
            .content_type(ContentType::html())
            .body(html_wrapper(&format!(
                "<h1>Drives</h1>
<ul>
{}
</ul>
",
                drive_html
            )));
    }

    // List each file/directory with appropriate links.
    let mut unwrapped_read_dir = match fs::read_dir(dir_path).await {
        Ok(p) => p,
        Err(err) => {
            return html_not_found(&format!(
                "<p>Unable to list the directory {}: {}/</p>",
                path_display(dir_path),
                err
            ))
        }
    };

    // Get a listing of all files and directories
    let mut files: Vec<DirEntry> = Vec::new();
    let mut dirs: Vec<DirEntry> = Vec::new();
    loop {
        match unwrapped_read_dir.next_entry().await {
            Ok(v) => {
                if let Some(dir_entry) = v {
                    let file_type = match dir_entry.file_type().await {
                        Ok(x) => x,
                        Err(err) => {
                            return html_not_found(&format!(
                                "<p>Unable to determine the type of {}: {}.",
                                path_display(&dir_entry.path()),
                                err
                            ))
                        }
                    };
                    if file_type.is_file() {
                        files.push(dir_entry);
                    } else {
                        // Group symlinks with dirs.
                        dirs.push(dir_entry);
                    }
                } else {
                    break;
                }
            }
            Err(err) => {
                return html_not_found(&format!("<p>Unable to read file in directory: {}.", err))
            }
        };
    }
    // Sort them -- case-insensitive on Windows, normally on Linux/OS X.
    #[cfg(target_os = "windows")]
    let file_name_key = |a: &DirEntry| {
        Ok::<String, std::ffi::OsString>(a.file_name().into_string()?.to_lowercase())
    };
    #[cfg(not(target_os = "windows"))]
    let file_name_key =
        |a: &DirEntry| Ok::<String, std::ffi::OsString>(a.file_name().into_string()?);
    files.sort_unstable_by_key(file_name_key);
    dirs.sort_unstable_by_key(file_name_key);

    // Put this on the resulting webpage. List directories first.
    let mut dir_html = String::new();
    for dir in dirs {
        let dir_name = match dir.file_name().into_string() {
            Ok(v) => v,
            Err(err) => {
                return html_not_found(&format!(
                    "<p>Unable to decode directory name '{:?}' as UTF-8.",
                    err
                ))
            }
        };
        let encoded_dir = encode(&dir_name);
        dir_html += &format!(
            "<li><a href='/fs/{}{}{}'>{}</a></li>\n",
            web_path,
            // If this is a raw drive letter, then the path already ends with a
            // slash, such as `C:/`. Don't add a second slash in this case.
            // Otherwise, add a slash to make `C:/foo` into `C:/foo/`.
            //
            // Likewise, the Linux root path of `/` already ends with a slash,
            // while all other paths such a `/foo` don't. To detect this, look
            // for an empty `web_path`.
            if web_path.ends_with('/') || web_path.is_empty() {
                ""
            } else {
                "/"
            },
            encoded_dir,
            dir_name
        );
    }

    // List files second.
    let mut file_html = String::new();
    for file in files {
        let file_name = match file.file_name().into_string() {
            Ok(v) => v,
            Err(err) => {
                return html_not_found(&format!(
                    "<p>Unable to decode file name {:?} as UTF-8.",
                    err
                ))
            }
        };
        let encoded_file = encode(&file_name);
        file_html += &format!(
            "<li><a href=\"/fs/{}/{}\" target=\"_blank\">{}</a></li>\n",
            web_path, encoded_file, file_name
        );
    }
    let body = format!(
        "<h1>Directory {}</h1>
<h2>Subdirectories</h2>
<ul>
{}
</ul>
<h2>Files</h2>
<ul>
{}
</ul>
",
        path_display(dir_path),
        dir_html,
        file_html
    );

    HttpResponse::Ok()
        .content_type(ContentType::html())
<<<<<<< HEAD
        .body(body)
=======
        .body(html_wrapper(&body))
>>>>>>> 4027c0ad
}

// ### Serve a CodeChat Editor Client webpage
async fn serve_file(
    file_path: &Path,
    req: &HttpRequest,
    language_lexers_compiled: web::Data<LanguageLexersCompiled<'_>>,
) -> HttpResponse {
    let raw_dir = file_path.parent().unwrap();
    // Use a lossy conversion, since this is UI display, not filesystem access.
    let dir = escape_html(path_display(raw_dir).as_str());
    let name = escape_html(&file_path.file_name().unwrap().to_string_lossy());
    let ext = &file_path
        .extension()
        .unwrap_or_else(|| OsStr::new(""))
        .to_string_lossy();

    // Get the `mode` and `test` query parameters.
    let empty_string = "".to_string();
    let query_params = web::Query::<HashMap<String, String>>::from_query(req.query_string());
    let (mode, is_test_mode) = match query_params {
        Ok(query) => (
            query.get("mode").unwrap_or(&empty_string).clone(),
            query.get("test").is_some(),
        ),
        Err(_err) => (empty_string, false),
    };
    let is_toc = mode == "toc";

    // Look for a project file by searching the current directory, then all its
    // parents, for a file named `toc.md`.
    let mut is_project = false;
    // The number of directories between this file to serve (in `path`) and the
    // toc file.
    let mut path_to_toc = PathBuf::new();
    let mut current_dir = file_path.to_path_buf();
    loop {
        let mut project_file = current_dir.clone();
        project_file.push("toc.md");
        if project_file.is_file() {
            path_to_toc.pop();
            path_to_toc.push("toc.md");
            is_project = true;
            break;
        }
        if !current_dir.pop() {
            break;
        }
        path_to_toc.push("../");
    }

    // Read the file.
    let mut file_contents = String::new();
    let read_ret = match File::open(file_path).await {
        Ok(fc) => fc,
        Err(err) => {
            return html_not_found(&format!(
                "<p>Error opening file {}: {}.",
                path_display(file_path),
                err
            ))
        }
    }
    .read_to_string(&mut file_contents)
    .await;

    // Categorize the file:
    //
    // - A binary file (meaning we can't read the contents as UTF-8): just serve
    //   it raw. Assume this is an image/video/etc.
    // - A text file - first determine the type. Based on the type:
    //   - If it's an unknown type (such as a source file we don't know or a
    //     plain text file): just serve it raw.
    //   - If the client requested a table of contents, then serve it wrapped in
    //     a CodeChat TOC.
    //   - If it's Markdown, serve it wrapped in a CodeChat Document Editor.
    //   - Otherwise, it must be a recognized file type. Serve it wrapped in a
    //     CodeChat Editor.
    if let Err(_err) = read_ret {
        // TODO: make a better decision, don't duplicate code. The file type is
        // unknown. Serve it raw, assuming it's an image/video/etc.
        match actix_files::NamedFile::open_async(file_path).await {
            Ok(v) => {
                let res = v
                    .set_content_disposition(ContentDisposition {
                        disposition: header::DispositionType::Inline,
                        parameters: vec![],
                    })
                    .into_response(req);
                return res;
            }
            Err(err) => {
                return html_not_found(&format!(
                    "<p>Error opening file {}: {}.",
                    path_display(file_path),
                    err
                ))
            }
        }
    }

<<<<<<< HEAD
    // <p>The TOC is a simplified web page requiring no additional processing.
    //     The script ensures that all hyperlinks target the enclosing page, not
    //     just the iframe containing this page.</p>
    if mode == "toc" {
        return HttpResponse::Ok()
            .content_type(ContentType::html())
            .body(format!(
                r#"<!DOCTYPE html>
<html lang="en">
	<head>
		<meta charset="UTF-8">
		<meta name="viewport" content="width=device-width, initial-scale=1">
		<title>{} - The CodeChat Editor</title>

		<link rel="stylesheet" href="/static/css/CodeChatEditor.css">
		<link rel="stylesheet" href="/static/css/CodeChatEditorSidebar.css">
		<script>
			addEventListener("DOMContentLoaded", (event) => {{
				document.querySelectorAll("a").forEach((a_element) => {{
					a_element.target = "_parent"
				}});
			}});
		</script>
	</head>
	<body>
{}
	</body>
</html>
"#,
                name,
                markdown_to_html(&file_contents)
            ));
=======
    let file_type_wrapped = source_to_codechat_for_web(
        file_contents,
        ext,
        is_toc,
        language_lexers_compiled.into_inner().as_ref(),
    );
    if let Err(err_string) = file_type_wrapped {
        return html_not_found(&err_string);
>>>>>>> 4027c0ad
    }

    let codechat_for_web = match file_type_wrapped.unwrap() {
        FileType::Text(_text_file_contents) => {
            // The file type is unknown. Serve it raw.
            match actix_files::NamedFile::open_async(file_path).await {
                Ok(v) => {
                    let res = v.into_response(req);
                    return res;
                }
                Err(err) => {
                    return html_not_found(&format!(
                        "<p>Error opening file {}: {}.",
                        path_display(file_path),
                        err
                    ))
                }
            }
        }
        // TODO.
        FileType::CodeChat(html) => html,
    };

<<<<<<< HEAD
    // <p>Lex the code and put it in a JSON structure.</p>
    let mut code_doc_block_arr = if lexer.language_lexer.ace_mode == "markdown" {
        vec![CodeDocBlock::DocBlock(DocBlock {
            indent: "".to_string(),
            delimiter: "".to_string(),
            contents: file_contents,
        })]
    } else {
        source_lexer(&file_contents, lexer)
    };

    // <p>Convert doc blocks from Markdown to HTML</p>
    for code_doc_block in &mut code_doc_block_arr {
        if let CodeDocBlock::DocBlock(ref mut doc_block) = code_doc_block {
            doc_block.contents = markdown_to_html(&doc_block.contents);
        }
=======
    if is_toc {
        // The TOC is a simplified web page requiring no additional processing.
        // The script ensures that all hyperlinks target the enclosing page, not
        // just the iframe containing this page.
        return HttpResponse::Ok()
            .content_type(ContentType::html())
            .body(format!(
                r#"<!DOCTYPE html>
<html lang="en">
<head>
<meta charset="UTF-8">
<meta name="viewport" content="width=device-width, initial-scale=1">
<title>{} - The CodeChat Editor</title>

<link rel="stylesheet" href="/static/css/CodeChatEditor.css">
<link rel="stylesheet" href="/static/css/CodeChatEditorSidebar.css">
<script>
    addEventListener("DOMContentLoaded", (event) => {{
        document.querySelectorAll("a").forEach((a_element) => {{
            a_element.target = "_parent"
        }});
    }});
</script>
</head>
<body>
{}
</body>
</html>
"#,
                name, codechat_for_web.source.doc
            ));
>>>>>>> 4027c0ad
    }

    let codechat_for_web_json_string = match serde_json::to_string(&codechat_for_web) {
        Ok(v) => v,
        Err(err) => {
            return html_not_found(&format!(
                "<p>Unable to convert code_doc_block_arr to JSON: {}.</p>",
                err
            ))
        }
    }
    // Look for any script tags and prevent these from causing problems.
    .replace("</script>", "<\\/script>");

    // For project files, add in the sidebar.
    let (sidebar_iframe, sidebar_css) = if is_project {
        (
            format!(
                r##"<iframe src="{}?mode=toc" id="CodeChat-sidebar"></iframe>"##,
                path_to_toc.to_string_lossy()
            ),
            r#"<link rel="stylesheet" href="/static/css/CodeChatEditorProject.css">"#,
        )
    } else {
        ("".to_string(), "")
    };

    // Add in content when testing.
    let testing_src = if is_test_mode {
        r#"
        <link rel="stylesheet" href="https://unpkg.com/mocha/mocha.css" />
        <script src="https://unpkg.com/mocha/mocha.js"></script>
        "#
    } else {
        ""
    };

<<<<<<< HEAD
    // <p>Build and return the webpage.</p>
=======
    // Build and return the webpage.
>>>>>>> 4027c0ad
    HttpResponse::Ok().content_type(ContentType::html()).body(format!(
        r##"<!DOCTYPE html>
<html lang="en">
    <head>
        <meta charset="UTF-8">
        <meta name="viewport" content="width=device-width, initial-scale=1">
        <title>{} - The CodeChat Editor</title>

        <link rel="stylesheet" href="/static/bundled/CodeChatEditor.css">
        <script type="module">
            import {{ page_init, on_keydown, on_save }} from "/static/bundled/CodeChatEditor{}.js"
            // <p>Make these accessible on the onxxx handlers below. See <a
            //         href="https://stackoverflow.com/questions/44590393/es6-modules-undefined-onclick-function-after-import">SO</a>.
            // </p>
            window.CodeChatEditor = {{ on_keydown, on_save }};

            page_init(
{},
);
        </script>
        {}
        {}
    </head>
    <body onkeydown="CodeChatEditor.on_keydown(event);">
        {}
        <div id="CodeChat-contents">
            <div id="CodeChat-top">
                <div id="CodeChat-filename">
                    <p>
                        <button onclick="CodeChatEditor.on_save();" id="CodeChat-save-button">
                            <span class="CodeChat-hotkey">S</span>ave
                        </button>
                        - {} - {}
                    </p>
                </div>
                <div id="CodeChat-menu"></div>
            </div>
            <div id="CodeChat-body"></div>
            <div id="CodeChat-bottom"></div>
            <div id="mocha"></div>
        </div>
    </body>
</html>
"##, name, if is_test_mode { "-test" } else { "" }, codechat_for_web_json_string, testing_src, sidebar_css, sidebar_iframe, name, dir
    ))
}

// ## Utilities
//
// Given a `Path`, transform it into a displayable string.
fn path_display(p: &Path) -> String {
    let path_orig = p.to_string_lossy();
    if cfg!(windows) {
        // On Windows, the returned path starts with `\\?\` per the
        // [docs](https://learn.microsoft.com/en-us/windows/win32/fileio/naming-a-file#win32-file-namespaces).
        path_orig[4..].to_string()
    } else {
        path_orig.to_string()
    }
}

// Return a Not Found (404) error with the provided HTML body.
fn html_not_found(msg: &str) -> HttpResponse {
    HttpResponse::NotFound()
        .content_type(ContentType::html())
        .body(html_wrapper(msg))
}

// Wrap the provided HTML body in DOCTYPE/html/head tags.
fn html_wrapper(body: &str) -> String {
    format!(
        "<!DOCTYPE html>
<html lang=\"en\">
    <head>
        <meta charset=\"UTF-8\">
        <meta name=\"viewport\" content=\"width=device-width, initial-scale=1\">
        <title>The CodeChat Editor</title>
    </head>
    <body>
        {}
    </body>
</html>",
        body
    )
}

// Given text, escape it so it formats correctly as HTML. This is a translation
// of Python's `html.escape` function.
fn escape_html(unsafe_text: &str) -> String {
    unsafe_text
        .replace('&', "&amp;")
        .replace('<', "&lt;")
        .replace('>', "&gt;")
}

// ## Webserver startup
#[actix_web::main]
pub async fn main() -> std::io::Result<()> {
    HttpServer::new(|| {
        // Get the path to this executable. Assume that static files for the
        // webserver are located relative to it.
        let exe_path = env::current_exe().unwrap();
        let exe_dir = exe_path.parent().unwrap();
        let mut client_static_path = PathBuf::from(exe_dir);
        client_static_path.push("../../../client/static");
        client_static_path = client_static_path.canonicalize().unwrap();

        // Start the server.
        App::new()
            // Provide data to all endpoints -- the compiler lexers.
            .app_data(web::Data::new(compile_lexers(LANGUAGE_LEXER_ARR)))
            // Serve static files per the
            // [docs](https://actix.rs/docs/static-files).
            .service(actix_files::Files::new(
                "/static",
                client_static_path.as_os_str(),
            ))
            // These endpoints serve the files to/from the filesystem.
            .service(serve_fs)
            .service(save_source)
            // Reroute to the filesystem for typical user-requested URLs.
            .route("/", web::get().to(_root_fs_redirect))
            .route("/fs", web::get().to(_root_fs_redirect))
    })
    .bind(("127.0.0.1", 8080))?
    .run()
    .await
}

// ## Tests
//
// As mentioned in the lexer.rs tests, Rust
// [almost mandates](https://doc.rust-lang.org/book/ch11-03-test-organization.html)
// putting tests in the same file as the source. Here's some
// [good information](http://xion.io/post/code/rust-unit-test-placement.html) on
// how to put tests in another file, for future refactoring reference.
#[cfg(test)]

// ### TODO!
mod tests {}<|MERGE_RESOLUTION|>--- conflicted
+++ resolved
@@ -413,11 +413,7 @@
 
     HttpResponse::Ok()
         .content_type(ContentType::html())
-<<<<<<< HEAD
-        .body(body)
-=======
         .body(html_wrapper(&body))
->>>>>>> 4027c0ad
 }
 
 // ### Serve a CodeChat Editor Client webpage
@@ -519,40 +515,6 @@
         }
     }
 
-<<<<<<< HEAD
-    // <p>The TOC is a simplified web page requiring no additional processing.
-    //     The script ensures that all hyperlinks target the enclosing page, not
-    //     just the iframe containing this page.</p>
-    if mode == "toc" {
-        return HttpResponse::Ok()
-            .content_type(ContentType::html())
-            .body(format!(
-                r#"<!DOCTYPE html>
-<html lang="en">
-	<head>
-		<meta charset="UTF-8">
-		<meta name="viewport" content="width=device-width, initial-scale=1">
-		<title>{} - The CodeChat Editor</title>
-
-		<link rel="stylesheet" href="/static/css/CodeChatEditor.css">
-		<link rel="stylesheet" href="/static/css/CodeChatEditorSidebar.css">
-		<script>
-			addEventListener("DOMContentLoaded", (event) => {{
-				document.querySelectorAll("a").forEach((a_element) => {{
-					a_element.target = "_parent"
-				}});
-			}});
-		</script>
-	</head>
-	<body>
-{}
-	</body>
-</html>
-"#,
-                name,
-                markdown_to_html(&file_contents)
-            ));
-=======
     let file_type_wrapped = source_to_codechat_for_web(
         file_contents,
         ext,
@@ -561,7 +523,6 @@
     );
     if let Err(err_string) = file_type_wrapped {
         return html_not_found(&err_string);
->>>>>>> 4027c0ad
     }
 
     let codechat_for_web = match file_type_wrapped.unwrap() {
@@ -585,24 +546,6 @@
         FileType::CodeChat(html) => html,
     };
 
-<<<<<<< HEAD
-    // <p>Lex the code and put it in a JSON structure.</p>
-    let mut code_doc_block_arr = if lexer.language_lexer.ace_mode == "markdown" {
-        vec![CodeDocBlock::DocBlock(DocBlock {
-            indent: "".to_string(),
-            delimiter: "".to_string(),
-            contents: file_contents,
-        })]
-    } else {
-        source_lexer(&file_contents, lexer)
-    };
-
-    // <p>Convert doc blocks from Markdown to HTML</p>
-    for code_doc_block in &mut code_doc_block_arr {
-        if let CodeDocBlock::DocBlock(ref mut doc_block) = code_doc_block {
-            doc_block.contents = markdown_to_html(&doc_block.contents);
-        }
-=======
     if is_toc {
         // The TOC is a simplified web page requiring no additional processing.
         // The script ensures that all hyperlinks target the enclosing page, not
@@ -634,7 +577,6 @@
 "#,
                 name, codechat_for_web.source.doc
             ));
->>>>>>> 4027c0ad
     }
 
     let codechat_for_web_json_string = match serde_json::to_string(&codechat_for_web) {
@@ -672,11 +614,7 @@
         ""
     };
 
-<<<<<<< HEAD
-    // <p>Build and return the webpage.</p>
-=======
     // Build and return the webpage.
->>>>>>> 4027c0ad
     HttpResponse::Ok().content_type(ContentType::html()).body(format!(
         r##"<!DOCTYPE html>
 <html lang="en">
